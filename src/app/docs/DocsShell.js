--- conflicted
+++ resolved
@@ -23,15 +23,9 @@
   return (
     <div>
       <ScrollRestorer />
-<<<<<<< HEAD
-      <div className="flex flex-col gap-8 xl:grid xl:grid-cols-[16rem_minmax(0,58rem)_16rem] xl:h-[calc(100vh-9rem)] xl:overflow-hidden">
-        <div className="hidden xl:block sticky top-[9rem] h-[calc(100vh-9rem)] w-64 flex-shrink-0 overflow-auto"><DocsSidebar /></div>
-        <div className="flex-1 min-w-0 h-full overflow-auto xl:max-w-[58rem] xl:w-full">
-=======
       <div className="flex flex-col gap-8 xl:grid xl:grid-cols-[10rem_minmax(0,60rem)_10rem] xl:h-[calc(100vh-9rem)] xl:overflow-hidden">
         <div className="hidden xl:block sticky top-[9rem] h-[calc(100vh-9rem)] w-40 flex-shrink-0 overflow-auto"><DocsSidebar /></div>
         <div className="flex-1 min-w-0 h-full overflow-auto xl:max-w-[60rem] xl:w-full">
->>>>>>> de296ac2
           <div className="xl:hidden mb-4 hidden">
             <button className="px-3 py-2 rounded-full hairline hover:bg-white/5" onClick={() => setMobileOpen(true)}>Docs menu</button>
           </div>
@@ -44,21 +38,13 @@
             <DocNav />
           </div>
         </div>
-<<<<<<< HEAD
-        <div className="hidden xl:block sticky top-[9rem] h-[calc(100vh-9rem)] w-64 flex-shrink-0 overflow-auto"><RightToc /></div>
-=======
         <div className="hidden xl:block sticky top-[9rem] h-[calc(100vh-9rem)] w-40 flex-shrink-0 overflow-auto"><RightToc /></div>
->>>>>>> de296ac2
       </div>
 
       {mobileOpen && (
         <div className="fixed inset-0 z-[90] xl:hidden">
           <button className="absolute inset-0 bg-black/50 backdrop-blur-sm" aria-label="Close" onClick={()=>setMobileOpen(false)} />
-<<<<<<< HEAD
-          <div className="absolute left-0 top-0 bottom-0 w-64 max-w-[85vw] bg-[#0b0b0b] shadow-2xl hairline-r overflow-auto scroll-y-subtle p-2">
-=======
           <div className="absolute left-0 top-0 bottom-0 w-40 max-w-[85vw] bg-[#0b0b0b] shadow-2xl hairline-r overflow-auto scroll-y-subtle p-2">
->>>>>>> de296ac2
             <DocsSidebar />
           </div>
         </div>
